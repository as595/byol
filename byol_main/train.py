--- conflicted
+++ resolved
@@ -6,32 +6,24 @@
 from pytorch_lightning.callbacks import LearningRateMonitor
 from pytorch_lightning.profiler import AdvancedProfiler, PyTorchProfiler
 
-<<<<<<< HEAD
+from byol_main.byol import BYOL, BYOL_Supervised, Update_M
 from paths import Path_Handler
 from byol_main.dataloading.datamodules import Imagenette_DataModule, Imagenette_DataModule_Eval
 from byol_main.dataloading.datamodules import GalaxyMNIST_DataModule, GalaxyMNIST_DataModule_Eval
 from byol_main.dataloading.datamodules import GZ2_DataModule, GZ2_DataModule_Eval
 from byol_main.dataloading import RGZ_DataModule, RGZ_DataModule_Eval, RGZ_DataModule_Supervised
 from byol_main.dataloading.datamodules import CIFAR10_DataModule, CIFAR10_DataModule_Eval
-from byol_main.byol import BYOL, Update_M
-=======
-# from byol_main.paths import Path_Handler
 from byol_main.dataloading.datamodules import datasets
-from byol_main.byol import BYOL, BYOL_Supervised, Update_M
->>>>>>> 7ac64451
 from byol_main.nnclr import NNCLR
 from byol_main.evaluation import linear_net, Feature_Bank, Epoch_Averaged_Test, Count_Similarity
 from byol_main.config import load_config, update_config
 from byol_main.utilities import freeze_model, log_examples
 
-<<<<<<< HEAD
 from byol_rr import BYOL_RR, count_masks, Count_Masks
 from byol_pretext import BYOL_Pretext
 from supervised import Supervised
 
 if __name__ == "__main__":
-=======
->>>>>>> 7ac64451
 
 # TODO put elsewhere
 # https://colab.research.google.com/github/wandb/examples/blob/master/colabs/pytorch-lightning/Profile_PyTorch_Code.ipynb#scrollTo=qRoUXZdtJIUD
@@ -49,220 +41,6 @@
     self.profiler.step()
     pl_module.log_dict(outputs)  # also logging the loss, while we're here
 
-<<<<<<< HEAD
-    config = load_config()
-    update_config(config)
-
-    for i in range(config["n_iterations"]):
-        config["seed"] += 1
-
-        pl.seed_everything(config["seed"])
-
-        paths = Path_Handler()
-        path_dict = paths._dict()
-
-        # Save model for test evaluation#
-        checkpoint_mode = {
-            "min_loss": {"mode": "min", "monitor": "train/loss"},
-            "last": {"monitor": None},
-        }
-        pretrain_checkpoint = pl.callbacks.ModelCheckpoint(
-            **checkpoint_mode[config["checkpoint_mode"]],
-            every_n_epochs=1,
-            save_on_train_epoch_end=True,
-            auto_insert_metric_name=False,
-            verbose=True,
-            # dirpath="wandb/",
-            filename="{train/loss:.3f}",
-            save_weights_only=True,
-            # save_top_k=config["topk"],
-        )
-
-        # Initialise wandb logger, change this if you want to use a different logger #
-        wandb_logger = pl.loggers.WandbLogger(
-            project=config["project_name"],
-            save_dir=path_dict["files"],
-            # reinit=True,
-            config=config,
-        )
-
-        # Load data and record hyperparameters #
-        if config["type"] == "supervised":
-            datasets = {
-                # "imagenette": {
-                #     "pretrain": Imagenette_DataModule,
-                #     "linear": Imagenette_DataModule_Eval,
-                # },
-                # "gzmnist": {
-                #     "pretrain": GalaxyMNIST_DataModule,
-                #     "linear": GalaxyMNIST_DataModule_Eval,
-                # },
-                # "gz2": {
-                #     "pretrain": GZ2_DataModule,
-                #     "linear": GZ2_DataModule_Eval,
-                # },
-                "rgz": {
-                    "pretrain": RGZ_DataModule_Supervised,
-                    "linear": RGZ_DataModule_Eval,
-                }
-                # "stl10": {
-                #     "pretrain": STL10_DataModule,
-                #     "linear": STL10_DataModule_Eval,
-                # },
-                # "cifar10": {
-                #     "pretrain": CIFAR10_DataModule,
-                #     "linear": CIFAR10_DataModule_Eval,
-                # },
-            }
-        else:
-            datasets = {
-                "imagenette": {
-                    "pretrain": Imagenette_DataModule,
-                    "linear": Imagenette_DataModule_Eval,
-                },
-                "gzmnist": {
-                    "pretrain": GalaxyMNIST_DataModule,
-                    "linear": GalaxyMNIST_DataModule_Eval,
-                },
-                "gz2": {
-                    "pretrain": GZ2_DataModule,
-                    "linear": GZ2_DataModule_Eval,
-                },
-                "rgz": {
-                    "pretrain": RGZ_DataModule,
-                    "linear": RGZ_DataModule_Eval,
-                },
-                # "stl10": {
-                #     "pretrain": STL10_DataModule,
-                #     "linear": STL10_DataModule_Eval,
-                # },
-                "cifar10": {
-                    "pretrain": CIFAR10_DataModule,
-                    "linear": CIFAR10_DataModule_Eval,
-                },
-            }
-
-        pretrain_data = datasets[config["dataset"]]["pretrain"](config)
-
-        # Record mean and standard deviation used in normalisation for inference #
-        # config["data"]["mu"] = pretrain_data.mu
-        # config["data"]["sig"] = pretrain_data.sig
-        # config["data"]["n_steps"] = len(pretrain_data.train_dataloader())
-
-        # List of callbacks
-        callbacks = [
-            pretrain_checkpoint,
-            LearningRateMonitor(),
-            Epoch_Averaged_Test(),
-            # Count_Similarity(),
-        ]
-
-        if config["type"] == "byol_rr":
-            callbacks.append(Count_Masks())
-
-        if config["early_stopping"]:
-            callbacks.append(pl.callbacks.EarlyStopping(monitor="train/loss", mode="min", patience=4))
-
-        trainer_settings = {
-            "slurm": {"gpus": 1, "num_nodes": 1},
-            "gpu": {"devices": 1, "accelerator": "gpu"},
-        }
-
-        pre_trainer = pl.Trainer(
-            # gpus=1,
-            **trainer_settings[config["compute"]],
-            fast_dev_run=config["debug"],
-            max_epochs=config["model"]["n_epochs"],
-            logger=wandb_logger,
-            deterministic=True,
-            callbacks=callbacks,
-            precision=config["precision"]
-            #    check_val_every_n_epoch=3,
-            #    log_every_n_steps=10,
-        )
-
-        # Initialise model #
-        models = {
-            "byol_pretext": BYOL_Pretext,
-            "byol_rr": BYOL_RR,
-            "byol": BYOL,
-            "supervised": Supervised,
-            "nnclr": NNCLR,
-        }
-        _model = models[config["type"]]
-
-        model = _model(config)
-
-        config["model"]["output_dim"] = config["model"]["features"]
-
-        # Train model #
-        pre_trainer.fit(model, pretrain_data)
-        pre_trainer.test(model, dataloaders=pretrain_data)
-
-        # log_examples(wandb_logger, pretrain_data.data["train"])
-
-        # Run test loop #
-        # knn_acc = 0
-        # y_masked = []
-        # for ckpt_path in pre_trainer.checkpoint_callback.best_k_models:
-        #     knn_acc += pre_trainer.test(ckpt_path=ckpt_path)
-        #     model = _model.load_from_checkpoint(ckpt_path)
-        #     # y_masked.append(count_masks(model, pretrain_data.train_dataloader()))
-
-        # y_masked = torch.cat(y_masked)
-
-        # Save model in wandb #
-        if not config["debug"]:
-            wandb.save(pretrain_checkpoint.best_model_path)
-
-        ##################################################
-        ############### EVAL #############################
-        ##################################################
-
-        ##################################################
-        ########## LINEAR EVALUATION PROTOCOL ############
-        ##################################################
-
-        if config["linear_eval"]:
-
-            # Extract and load best encoder from pretraining
-            if config["debug"] is False:
-                best_model_path = pretrain_checkpoint.best_model_path
-                model = _model.load_from_checkpoint(best_model_path)
-
-            encoder = model.backbone
-
-            # Freeze encoder weights
-            freeze_model(encoder)
-            encoder.eval()
-
-            logging.info("Training complete - switching to eval mode")
-
-            # Load eval data
-            eval_data = datasets[config["dataset"]]["linear"](encoder, config)
-
-            linear_checkpoint = pl.callbacks.ModelCheckpoint(
-                monitor="linear_eval/val_acc",
-                mode="max",
-                every_n_epochs=1,
-                verbose=True,
-            )
-
-            linear_trainer = pl.Trainer(
-                **trainer_settings[config["compute"]],
-                fast_dev_run=config["debug"],
-                max_epochs=config["linear"]["n_epochs"],
-                logger=wandb_logger,
-                deterministic=True,
-                # always full precision, never distributed. May need a batch size adjustment.
-            )
-
-            linear_model = linear_net(config)
-            linear_trainer.fit(linear_model, eval_data)
-            # linear_trainer.test(linear_model, dataloaders=eval_data, ckpt_path="best")
-
-        wandb_logger.experiment.finish()
-=======
 
 def run_contrastive_pretraining(config, wandb_logger, trainer_settings):
 
@@ -302,10 +80,7 @@
     # pretrain_data.prepare_data()
     # pretrain_data.setup()
 
-    # Record mean and standard deviation used in normalisation for inference #
-    # config["data"]["mu"] = pretrain_data.mu
-    # config["data"]["sig"] = pretrain_data.sig
-    # config["data"]["n_steps"] = len(pretrain_data.train_dataloader())
+        pretrain_data = datasets[config["dataset"]]["pretrain"](config)
 
     # from torch.profiler import tensorboard_trace_handler
     # import torch
@@ -364,11 +139,33 @@
     }
     model = models[config["type"]](config)
 
-    config["model"]["output_dim"] = config["model"]["features"]
-
-    # Train model #
-    pre_trainer.fit(model, pretrain_data)
-
+        trainer_settings = {
+            "slurm": {"gpus": 1, "num_nodes": 1},
+            "gpu": {"devices": 1, "accelerator": "gpu"},
+        }
+
+        pre_trainer = pl.Trainer(
+            # gpus=1,
+            **trainer_settings[config["compute"]],
+            fast_dev_run=config["debug"],
+            max_epochs=config["model"]["n_epochs"],
+            logger=wandb_logger,
+            deterministic=True,
+            callbacks=callbacks,
+            precision=config["precision"]
+            #    check_val_every_n_epoch=3,
+            #    log_every_n_steps=10,
+        )
+
+        # Initialise model #
+        models = {
+            "byol_pretext": BYOL_Pretext,
+            "byol_rr": BYOL_RR,
+            "byol": BYOL,
+            "supervised": Supervised,
+            "nnclr": NNCLR,
+        }
+        _model = models[config["type"]]
     # profile_art = wandb.Artifact(f"trace-{wandb.run.id}", type="profile")
     # profile_art.add_file(glob.glob(str(experiment_dir / "*.pt.trace.json"))[0], "trace.pt.trace.json")
     # wandb.run.log_artifact(profile_art)
@@ -378,12 +175,11 @@
 
     print(model.config["data"]["mu"])
 
-    # Run test loop #
-    # pre_trainer.test(ckpt_path="best")
-
-    # Save model in wandb #
-    if not config["debug"]:
-        wandb.save(pretrain_checkpoint.best_model_path)
+        config["model"]["output_dim"] = config["model"]["features"]
+
+        # Train model #
+        pre_trainer.fit(model, pretrain_data)
+        pre_trainer.test(model, dataloaders=pretrain_data)
 
     return pretrain_checkpoint, model
 
@@ -418,9 +214,10 @@
         # always full precision, never distributed. May need a batch size adjustment.
     )
 
-    linear_model = linear_net(config)
-    linear_trainer.fit(linear_model, eval_data)
-    # linear_trainer.test(linear_model, dataloaders=eval_data, ckpt_path="best")
+            # Extract and load best encoder from pretraining
+            if config["debug"] is False:
+                best_model_path = pretrain_checkpoint.best_model_path
+                model = _model.load_from_checkpoint(best_model_path)
 
 
 def main():
@@ -469,5 +266,4 @@
 
 if __name__ == "__main__":
 
-    main()
->>>>>>> 7ac64451
+    main()