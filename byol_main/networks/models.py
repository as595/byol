import logging

import torch
import numpy as np
import torch.nn as nn
import torch.nn.functional as F
import pytorch_lightning as pl
import torchvision.models as models
import torchvision.models as M


class MLPHead(nn.Module):
    """Fully connected head wtih a single hidden layer"""

    def __init__(self, in_channels, mlp_hidden_size, projection_size):
        super(MLPHead, self).__init__()

        self.net = nn.Sequential(
            nn.Linear(in_channels, mlp_hidden_size),
            nn.BatchNorm1d(mlp_hidden_size),
            nn.ReLU(inplace=True),
            nn.Linear(mlp_hidden_size, projection_size),
        )

    def forward(self, x):
        return self.net(x)


class LogisticRegression(torch.nn.Module):
    def __init__(self, input_dim, output_dim):
        super(LogisticRegression, self).__init__()
        self.linear = torch.nn.Linear(input_dim, output_dim)

    def forward(self, x):
        return self.linear(x)


def _get_backbone(config):
<<<<<<< HEAD
    # get backbone architecture (e.g. resnet)
    net = _get_net(config)

    # output dim of e.g. resnet, once the classification layer is removed (below)
    c_out = list(net.children())[-1].in_features

    # i.e. remove the last layer of resnet (aka the classification layer) as default-defined
    net = torch.nn.Sequential(*list(net.children())[:-1])
=======

    logging.info(config['model']['architecture'])

    if config['model']['architecture'] == 'zoobot':

        from zoobot.pytorch.estimators import define_model, efficientnet_standard

        assert config["model"]["features"] == 1280
        backbone = define_model.get_plain_pytorch_zoobot_model(
            output_dim=0,  # doesn't matter, top not included
            include_top=False,
            channels=config["data"]["color_channels"],
            get_architecture=efficientnet_standard.efficientnet_b0,
            representation_dim=1280
        )
        return backbone

    # otherwise, continue with torchvision

    net = _get_net(config)  # e.g. resnet

    if 'resnet' in config["model"]["architecture"]:
        # c_out = channels out
        c_out = list(net.children())[-1].in_features  # output dim of e.g. resnet, once the classification layer is removed (below)
    elif 'efficientnet' in config["model"]["architecture"]:
        c_out = list(net.children())[-1][1].in_features  # sequential is -1, then 1 is linear (0 being dropout)

    # i.e. remove the last layer (aka the classification layer) as default-defined
    # for resnet, is linear. for effnet, is sequential([dropout, linear]). Same thing.
    # net now ends with adaptivepool in both cases
    net = torch.nn.Sequential(*list(net.children())[:-1])  
>>>>>>> 7ac64451

    # Change first layer for color channels B/W images
    n_c = config["data"]["color_channels"]
    if n_c != 3:
        logging.warning('Adapting network for greyscale images, may not match Zoobot')
        # c_out, k, s, p = net[0].out_channels, net[0].kernel_size, net[0].stride, net[0].padding
        # net[0] = nn.Conv2d(n_c, c_out, kernel_size=k, stride=s, padding=p, bias=False)
        net[0] = nn.Conv2d(n_c, 64, kernel_size=7, stride=2, padding=2, bias=False)

    if config["model"]["downscale"]:
        logging.warning('Adapting network with downscaling, may not match Zoobot')
        net[0] = nn.Conv2d(n_c, 64, kernel_size=3, stride=1, padding=1, bias=False)

    features = config["model"]["features"]  # e.g. 512
    # TODO need to check if effnet includes these conv/avg pool layers already - zoobot does

    # if 'resnet' in config["model"]["architecture"]:
    if features != c_out:
        logging.warning('Requested num. features {} does not equal backbone output {} - adding 1x1 conv layer with {} features'.format(features, c_out, features))
        backbone = nn.Sequential(
            *list(net.children())[:-1],  # also remove adaptive pool (both cases)
            nn.Conv2d(c_out, features, 1),  # another conv layer, to `features` channels with 1x1 kernel
            nn.AdaptiveAvgPool2d(1),  # put adaptive pool back
        )
    else:
        backbone = net


    return backbone


def _get_net(config):
    networks = {
        "resnet18": M.resnet18,
        "resnet34": M.resnet34,
        "resnet50": M.resnet50,
        "resnet101": M.resnet101,
        "resnet152": M.resnet152,
        "wide_resnet50_2": M.wide_resnet50_2,
        "wide_resnet101_2": M.wide_resnet101_2,
        "efficientnetb7": M.efficientnet_b7,
        "efficientnetb0": M.efficientnet_b0,  # not tested, could be v useful re zoobot
    }

    return networks[config["model"]["architecture"]]()<|MERGE_RESOLUTION|>--- conflicted
+++ resolved
@@ -36,16 +36,6 @@
 
 
 def _get_backbone(config):
-<<<<<<< HEAD
-    # get backbone architecture (e.g. resnet)
-    net = _get_net(config)
-
-    # output dim of e.g. resnet, once the classification layer is removed (below)
-    c_out = list(net.children())[-1].in_features
-
-    # i.e. remove the last layer of resnet (aka the classification layer) as default-defined
-    net = torch.nn.Sequential(*list(net.children())[:-1])
-=======
 
     logging.info(config['model']['architecture'])
 
@@ -77,7 +67,6 @@
     # for resnet, is linear. for effnet, is sequential([dropout, linear]). Same thing.
     # net now ends with adaptivepool in both cases
     net = torch.nn.Sequential(*list(net.children())[:-1])  
->>>>>>> 7ac64451
 
     # Change first layer for color channels B/W images
     n_c = config["data"]["color_channels"]
