--- conflicted
+++ resolved
@@ -1,14 +1,10 @@
 from .imagenette import Imagenette_DataModule_Eval, Imagenette_DataModule
 from .gzmnist import GalaxyMNIST_DataModule, GalaxyMNIST_DataModule_Eval
 from .gz2 import GZ2_DataModule, GZ2_DataModule_Eval
-<<<<<<< HEAD
 from .rgz import RGZ_DataModule, RGZ_DataModule_Eval, RGZ_DataModule_Supervised
-from .cifar10 import CIFAR10_DataModule_Eval, CIFAR10_DataModule
-=======
 from .decals_dr5 import Decals_DataModule
 from .legs import Legs_DataModule
 from .mixed import Mixed_DataModule
-from .rgz import RGZ_DataModule, RGZ_DataModule_Eval
 from .cifar10 import CIFAR10_DataModule_Eval, CIFAR10_DataModule
 from .generic_galaxy import Galaxy_DataModule, Galaxy_DataModule_Eval
 
@@ -54,5 +50,4 @@
         "pretrain": CIFAR10_DataModule,
         "linear": CIFAR10_DataModule_Eval,
     },
-}
->>>>>>> 7ac64451
+}