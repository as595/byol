--- conflicted
+++ resolved
@@ -29,13 +29,8 @@
         with open(path, "r") as ymlconfig:
             dataset_config = yaml.load(ymlconfig, Loader=yaml.FullLoader)
 
-<<<<<<< HEAD
-    # combine global with data-set specific config
-    global_config.update(config)
-=======
     # combine global with data-set specific config. dataset config has priority
     config.update(dataset_config)
->>>>>>> f97fe4a4
 
     return global_config
 
